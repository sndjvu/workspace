--- conflicted
+++ resolved
@@ -537,11 +537,7 @@
 ///         (rect 543 2859 408 183) (xor))",
 /// );
 /// ```
-<<<<<<< HEAD
-#[derive(Clone, Debug)]
-=======
-#[derive(Debug, Clone, PartialEq, Eq)]
->>>>>>> 63e594de
+#[derive(Clone, Debug, PartialEq, Eq)]
 pub struct Maparea {
     pub link: Link,
     pub comment: Quoted,
@@ -565,11 +561,7 @@
 ///     "(background #FFFFFF) (zoom page) (mode bw) (align center top)",
 /// );
 /// ```
-<<<<<<< HEAD
-#[derive(Clone, Debug)]
-=======
-#[derive(Debug, Clone, PartialEq, Eq)]
->>>>>>> 63e594de
+#[derive(Clone, Debug, PartialEq, Eq)]
 pub enum Annot {
     Background(Color),
     Zoom(Zoom),
