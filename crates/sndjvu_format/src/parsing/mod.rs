--- conflicted
+++ resolved
@@ -86,13 +86,7 @@
 
 /// An error encountered while parsing.
 ///
-<<<<<<< HEAD
 /// Contains a backtrace if the `backtrace` crate feature is enabled.
-#[derive(Debug)]
-=======
-/// Implements [`std::error::Error`] if the `std` crate feature is enabled. Contains a backtrace if
-/// the `backtrace` crate feature is enabled.
->>>>>>> 63e594de
 pub struct Error {
     #[cfg(feature = "backtrace")]
     backtrace: Backtrace,
